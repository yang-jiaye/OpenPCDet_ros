#! /usr/bin/env python3.8
"""
Created on 23 Dec 2022

@author: Kin ZHANG (https://kin-zhang.github.io/)
% Copyright (C) 2022, RPL, KTH Royal Institute of Technology

Part of codes also refers: 
1. https://github.com/kwea123/ROS_notes
2. https://github.com/seaside2mm/sharecode

"""

import rospy
from visualization_msgs.msg import Marker, MarkerArray
from geometry_msgs.msg import Point
import numpy as np
from .global_def import *

"""
This file is from OpenPCDet visualize_utils.py
Check their repo: https://github.com/open-mmlab/OpenPCDet
"""
import numpy as np
import torch

box_colormap = [
    [1, 1, 1],
    [0, 1, 0],
    [0, 1, 1],
    [1, 1, 0],
]


def check_numpy_to_torch(x):
    if isinstance(x, np.ndarray):
        return torch.from_numpy(x).float(), True
    return x, False


def rotate_points_along_z(points, angle):
    """
    Args:
        points: (B, N, 3 + C)
        angle: (B), angle along z-axis, angle increases x ==> y
    Returns:

    """
    points, is_numpy = check_numpy_to_torch(points)
    angle, _ = check_numpy_to_torch(angle)

    cosa = torch.cos(angle)
    sina = torch.sin(angle)
    zeros = angle.new_zeros(points.shape[0])
    ones = angle.new_ones(points.shape[0])
    rot_matrix = torch.stack((
        cosa,  sina, zeros,
        -sina, cosa, zeros,
        zeros, zeros, ones
    ), dim=1).view(-1, 3, 3).float()
    points_rot = torch.matmul(points[:, :, 0:3], rot_matrix)
    points_rot = torch.cat((points_rot, points[:, :, 3:]), dim=-1)
    return points_rot.numpy() if is_numpy else points_rot


def boxes_to_corners_3d(boxes3d):
    """
        7 -------- 4
       /|         /|
      6 -------- 5 .
      | |        | |
      . 3 -------- 0
      |/         |/
      2 -------- 1
    Args:
        boxes3d:  (N, 7) [x, y, z, dx, dy, dz, heading], (x, y, z) is the box center

    Returns:
    """
    boxes3d, is_numpy = check_numpy_to_torch(boxes3d)

    template = boxes3d.new_tensor((
        [1, 1, -1], [1, -1, -1], [-1, -1, -1], [-1, 1, -1],
        [1, 1, 1], [1, -1, 1], [-1, -1, 1], [-1, 1, 1],
    )) / 2

    corners3d = boxes3d[:, None, 3:6].repeat(1, 8, 1) * template[None, :, :]
    corners3d = rotate_points_along_z(corners3d.view(-1, 8, 3), boxes3d[:, 6]).view(-1, 8, 3)
    corners3d += boxes3d[:, None, 0:3]

    return corners3d.numpy() if is_numpy else corners3d
    
class Draw3DBox:
    def __init__(self, box3d_pub, marker_frame_id = 'velodyne', rate=10):
        self.frame_id = marker_frame_id
        self.lifetime = 1.0/rate
        self.box3d_pub = box3d_pub

    def set_frame_id(self, marker_frame_id):
        self.frame_id = marker_frame_id

<<<<<<< HEAD
    def publish_3dbox(self, dt_box_lidar, track_ids, types=None, publish_id=True, move_lidar_center=20, height_addition=1.0):
=======
    def publish_3dbox(self, dt_box_lidar, track_ids, types=None, publish_id=True, move_lidar_center=20, publish_type=True):
>>>>>>> 262da51d
        """
        Publish 3d boxes in velodyne coordinate, with color specified by object_types
        If object_types is None, set all color to cyan
        corners_3d_velos : list of (8, 4) 3d corners
        """
        # (N, 8, 3)
        # -move_lidar_center
        dt_box_lidar[:,0] = dt_box_lidar[:,0] - move_lidar_center
        # -height_addition
        dt_box_lidar[:,2] = dt_box_lidar[:,2] - height_addition
        corners_3d_velos = boxes_to_corners_3d(dt_box_lidar)

        marker_array = MarkerArray()

        for i, corners_3d_velo in enumerate(corners_3d_velos):
            # 3d box
            marker = Marker()
            marker.header.frame_id = self.frame_id
            marker.header.stamp = rospy.Time.now()
            marker.id = i
            marker.action = Marker.ADD
            marker.lifetime = rospy.Duration(self.lifetime)
            marker.type = Marker.LINE_LIST

            b, g, r = DETECTION_COLOR_MAP[types[i]]
            if types is None:
                marker.color.r = 0.0
                marker.color.g = 1.0
                marker.color.b = 1.0
            else:
                marker.color.r = r/255.0
                marker.color.g = g/255.0
                marker.color.b = b/255.0
            marker.color.a = 1.0
            marker.scale.x = 0.1

            marker.points = []
            for l in LINES:
                p1 = corners_3d_velo[l[0]]
                marker.points.append(Point(p1[0], p1[1], p1[2]))
                p2 = corners_3d_velo[l[1]]
                marker.points.append(Point(p2[0], p2[1], p2[2]))
            marker_array.markers.append(marker)

            # add track id
            if publish_id and track_ids != -1:
                track_id = track_ids[i]
                text_marker = Marker()
                text_marker.header.frame_id = self.frame_id
                text_marker.header.stamp = rospy.Time.now()

                text_marker.id = track_id + 1000
                text_marker.action = Marker.ADD
                text_marker.lifetime = rospy.Duration(self.lifetime)
                text_marker.type = Marker.TEXT_VIEW_FACING

                p4 = corners_3d_velo[4] # upper front left corner

                text_marker.pose.position.x = p4[0]
                text_marker.pose.position.y = p4[1]
                text_marker.pose.position.z = p4[2] + 0.5

                text_marker.text = str(track_id)

                text_marker.scale.x = 1
                text_marker.scale.y = 1
                text_marker.scale.z = 1

                if types is None:
                    text_marker.color.r = 0.0
                    text_marker.color.g = 1.0
                    text_marker.color.b = 1.0
                else:
                    b, g, r = DETECTION_COLOR_MAP[types[i]]
                    text_marker.color.r = r/255.0
                    text_marker.color.g = g/255.0
                    text_marker.color.b = b/255.0
                text_marker.color.a = 1.0
                marker_array.markers.append(text_marker)
                
            if publish_type:
                text_marker = Marker()
                text_marker.header.frame_id = self.frame_id
                text_marker.header.stamp = rospy.Time.now()

                text_marker.id = i + 1000
                text_marker.action = Marker.ADD
                text_marker.lifetime = rospy.Duration(self.lifetime)
                text_marker.type = Marker.TEXT_VIEW_FACING

                bc = (corners_3d_velo[6] + corners_3d_velo[7] + corners_3d_velo[2] + corners_3d_velo[3])/4 # back center

                text_marker.pose.position.x = bc[0]
                text_marker.pose.position.y = bc[1]
                text_marker.pose.position.z = bc[2] + 1.5

                text_marker.text = types[i]
                text_marker.scale.x = 1
                text_marker.scale.y = 1
                text_marker.scale.z = 1
                b, g, r = DETECTION_COLOR_MAP[types[i]]
                text_marker.color.r = r/255.0
                text_marker.color.g = g/255.0
                text_marker.color.b = b/255.0
                text_marker.color.a = 1.0
                marker_array.markers.append(text_marker)

        self.box3d_pub.publish(marker_array)

    def compute_3d_box_cam2(self, h, w, l, x, y, z, yaw):
        """
        Return : 3xn in cam2 coordinate
        """
        R = np.array([[np.cos(yaw), 0, np.sin(yaw)], [0, 1, 0], [-np.sin(yaw), 0, np.cos(yaw)]])
        x_corners = [l/2,l/2,-l/2,-l/2,l/2,l/2,-l/2,-l/2]
        y_corners = [0,0,0,0,-h,-h,-h,-h]
        z_corners = [w/2,-w/2,-w/2,w/2,w/2,-w/2,-w/2,w/2]
        corners_3d_cam2 = np.dot(R, np.vstack([x_corners,y_corners,z_corners]))
        corners_3d_cam2[0,:] += x
        corners_3d_cam2[1,:] += y
        corners_3d_cam2[2,:] += z
        return corners_3d_cam2<|MERGE_RESOLUTION|>--- conflicted
+++ resolved
@@ -99,11 +99,7 @@
     def set_frame_id(self, marker_frame_id):
         self.frame_id = marker_frame_id
 
-<<<<<<< HEAD
-    def publish_3dbox(self, dt_box_lidar, track_ids, types=None, publish_id=True, move_lidar_center=20, height_addition=1.0):
-=======
-    def publish_3dbox(self, dt_box_lidar, track_ids, types=None, publish_id=True, move_lidar_center=20, publish_type=True):
->>>>>>> 262da51d
+    def publish_3dbox(self, dt_box_lidar, track_ids, types=None, publish_id=True, move_lidar_center=20, height_addition=1.0, publish_type=True):
         """
         Publish 3d boxes in velodyne coordinate, with color specified by object_types
         If object_types is None, set all color to cyan
